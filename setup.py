import os
import pathlib
from setuptools import setup, find_packages

# python setup.py sdist bdist_wheel
# twine upload --skip-existing dist/*

# get __version__ from _version.py
ver_file = os.path.join("pyworkforce", "_version.py")
with open(ver_file) as f:
    exec(f.read())

HERE = pathlib.Path(__file__).parent

README = (HERE / "README.md").read_text()

setup(
    name="pyworkforce",
    version=__version__,
    description="Common tools for workforce management, schedule and optimization problems",
    long_description=README,
    long_description_content_type="text/markdown",
    url="https://github.com/rodrigo-arenas/pyworkforce",
    author="Rodrigo Arenas",
    author_email="rodrigo.arenas456@gmail.com",
    license="MIT",
    classifiers=[
        'License :: OSI Approved :: MIT License',
        "Programming Language :: Python :: 3",
        "Programming Language :: Python :: 3.8",
        "Programming Language :: Python :: 3.9",
        "Programming Language :: Python :: 3.10",
        "Programming Language :: Python :: 3.11",
    ],
    project_urls={
        "Documentation": "https://pyworkforce.readthedocs.io/en/stable/",
        "Source Code": "https://github.com/rodrigo-arenas/pyworkforce",
        "Bug Tracker": "https://github.com/rodrigo-arenas/pyworkforce/issues",
    },
    packages=find_packages(include=['pyworkforce', 'pyworkforce.*']),
    install_requires=[
        'numpy>=1.23.0',
        'ortools>=9.2.9972',
<<<<<<< HEAD
        'pandas',
        'joblib>=0.11',
        'pydantic==1.10.7'
=======
        'pandas>=1.3.5',
        'joblib>0.17'
>>>>>>> c1faec7c
    ],
    python_requires=">=3.8",
    include_package_data=True,
)<|MERGE_RESOLUTION|>--- conflicted
+++ resolved
@@ -41,14 +41,9 @@
     install_requires=[
         'numpy>=1.23.0',
         'ortools>=9.2.9972',
-<<<<<<< HEAD
-        'pandas',
-        'joblib>=0.11',
-        'pydantic==1.10.7'
-=======
         'pandas>=1.3.5',
         'joblib>0.17'
->>>>>>> c1faec7c
+        'pydantic==1.10.7'
     ],
     python_requires=">=3.8",
     include_package_data=True,
